""" This module provides a generic search interface that executes classically 
    and calculates the expected quantum query costs to a predicate function
"""

<<<<<<< HEAD
from abc import ABC, abstractmethod
from typing import Callable, Iterable, Optional, TypeVar, Generic
=======
from typing import Callable, Iterable, Optional, TypeVar

>>>>>>> 10f9a0d4
import numpy as np

from ..benchmark import (
    BenchmarkFrame,
    _already_benchmarked,
    _BenchmarkManager,
    track_queries,
)

__all__ = ["search", "search_by_sampling_with_replacement", "SamplingDomain"]

E = TypeVar("E")


def search(
    iterable: Iterable[E],
    key: Callable[[E], bool],
    *,
    rng: Optional[np.random.Generator] = None,
    error: Optional[float] = None,
    max_classical_queries: int = 130,
) -> Optional[E]:
    """Search a list for an element satisfying the given predicate.

    >>> search([1,2,3,4,5], lambda x: x % 2 == 0)
    2

    By default performs a linear scan on the iterable and returns the first element satisfying the `key`.
    If the optional random generator `rng` is provided, instead shuffles the input iterable before scanning for a solution.

    >>> search([1,2,3,4,5], lambda x: x % 2 == 0, rng=np.random.default_rng(42))
    4

    Args:
        iterable: iterable to be searched over
        key: function to test if an element satisfies the predicate
        rng: random generator - if provided shuffle the input before scanning
        error: upper bound on the failure probability of the quantum algorithm
        max_classical_queries: maximum number of classical queries before entering the quantum part of the algorithm

    Raises:
        ValueError: Raised when the error bound is not provided and statistics cannot be calculated.

    Returns:
        An element that satisfies the predicate, or None if no such argument can be found.
    """

    is_benchmarking = _BenchmarkManager.is_benchmarking()
    classical_is_random_search = rng is not None

    # collect stats
    if is_benchmarking:
        if error is None:
            raise ValueError(
                "search() parameter 'error' not provided, cannot compute quantum query statistics"
            )

        N = 0
        T = 0

        sub_frames_access: list[BenchmarkFrame] = []
        sub_frames_eval: list[BenchmarkFrame] = []

        sub_frames_linear_scan: list[BenchmarkFrame] = []
        linear_scan_solution_found = False

        it = iter(iterable)
        iterable_copy = []
        while True:
            with track_queries() as sub_frame_access:
                try:
                    x = next(it)
                except StopIteration:
                    break
                N += 1
                iterable_copy.append((x, sub_frame_access))
                sub_frames_access.append(sub_frame_access)
                if not linear_scan_solution_found:
                    sub_frames_linear_scan.append(sub_frame_access)

            with track_queries() as sub_frame_eval:
                solution_found = False
                if key(x):
                    T += 1
                    solution_found = True
                sub_frames_eval.append(sub_frame_eval)

                if not linear_scan_solution_found:
                    sub_frames_linear_scan.append(sub_frame_eval)
                linear_scan_solution_found |= solution_found

        frame_access = _BenchmarkManager.combine_subroutine_frames(sub_frames_access)
        frame_eval = _BenchmarkManager.combine_subroutine_frames(sub_frames_eval)
        frame = _BenchmarkManager.combine_sequence_frames([frame_access, frame_eval])

        for obj_hash, stats in frame.stats.items():
            if classical_is_random_search:
                _BenchmarkManager.current_frame()._add_classical_expected_queries(
                    obj_hash,
                    base_stats=stats,
                    queries=(N + 1) / (T + 1),
                )

            _BenchmarkManager.current_frame()._add_quantum_expected_queries(
                obj_hash,
                base_stats=stats,
                queries_classical=cade_et_al_expected_classical_queries(
                    N, T, max_classical_queries
                ),
                queries_quantum=cade_et_al_expected_quantum_queries(
                    N, T, error, max_classical_queries
                ),
            )

        # classical expected queries for a linear scan
        if not classical_is_random_search:
            frame_linear_scan = _BenchmarkManager.combine_sequence_frames(
                sub_frames_linear_scan
            )
            for obj_hash, stats in frame_linear_scan.stats.items():
                _BenchmarkManager.current_frame()._add_classical_expected_queries(
                    obj_hash,
                    base_stats=stats,
                    queries=1,
                )

        iterable = iterable_copy

    with _already_benchmarked():
        # run the classical sampling-without-replacement algorithm
        if classical_is_random_search:
            try:
                rng.shuffle(iterable)
            except TypeError:
                pass

        for x in iterable:
            if is_benchmarking:
                elem, sub_frame = x
                # account for iterable access stats
                for obj_hash, stats in sub_frame.stats.items():
                    _BenchmarkManager.current_frame()._get_stats_from_hash(
                        obj_hash
                    ).classical_actual_queries += stats.classical_actual_queries
            else:
                elem = x
            if key(elem):
                return elem

    return None


class SamplingDomain(ABC, Generic[E]):
    """
    Class used for search routines requiring elaborate sampling with replacement. To search against a predicate, please
    refer to the function search_custom.
    If your use-case involves simpler search spaces, e.g. ones that can be stored as a list in memory, please use the
    function search for that.
    """

    @abstractmethod
    def get_size(self) -> int:
        pass

    @abstractmethod
    def get_probability_of_sampling_solution(self, key) -> float:
        pass

    @abstractmethod
    def get_random_sample(self, rng: np.random.Generator) -> E:
        pass


def search_by_sampling_with_replacement(
    domain: SamplingDomain[E],
    key: Callable[[E], bool],
    *,
    rng: np.random.Generator,
    error: float,
    max_classical_queries: int = 130,
) -> Optional[E]:
    """Search a domain by sampling with replacement, for an element satisfying the given predicate, while keeping track of query statistics.

    Args:
        domain: sampling domain to be searched over
        key: function to test if an element satisfies the predicate
        rng: np.random.Generator instance as source of randomness
        error: upper bound on the failure probability of the quantum algorithm.
        max_classical_queries: maximum number of classical queries before entering the quantum part of the algorithm.

    Returns:
        An element that satisfies the predicate, or None if no such argument can be found.
    """

    N = domain.get_size()
    f = domain.get_probability_of_sampling_solution(key)
    max_iterations = int(3 * np.log(error) / np.log(1.0 - f))

    is_benchmarking = _BenchmarkManager.is_benchmarking()

    # collect stats
    if is_benchmarking:
        sub_frames_access: list[BenchmarkFrame] = []
        sub_frames_eval: list[BenchmarkFrame] = []

        for _ in range(max_iterations):
            with track_queries() as sub_frame_access:
                x = domain.get_random_sample(rng)
                sub_frames_access.append(sub_frame_access)

            with track_queries() as sub_frame_eval:
                key(x)
                sub_frames_eval.append(sub_frame_eval)

        frame_access = _BenchmarkManager.combine_subroutine_frames(sub_frames_access)
        frame_eval = _BenchmarkManager.combine_subroutine_frames(sub_frames_eval)
        frame = _BenchmarkManager.combine_sequence_frames([frame_access, frame_eval])

        for obj_hash, stats in frame.stats.items():
            _BenchmarkManager.current_frame()._add_classical_expected_queries(
                obj_hash,
                base_stats=stats,
                queries=max_iterations,
            )

            _BenchmarkManager.current_frame()._add_quantum_expected_queries(
                obj_hash,
                base_stats=stats,
                queries_classical=cade_et_al_expected_classical_queries(
                    N, f * N, max_classical_queries
                ),
                queries_quantum=cade_et_al_expected_quantum_queries(
                    N, f * N, error, max_classical_queries
                ),
            )

    with _already_benchmarked():
        for _ in range(max_iterations):
            x = domain.get_random_sample(rng)
            if key(x):
                return x


def cade_et_al_expected_quantum_queries(N: int, T: int, eps: float, K: int) -> float:
    """Upper bound on the number of *quantum* queries made by Cade et al's quantum search algorithm.

    Args:
        N: number of elements of search space
        T: number of solutions (marked elements)
        eps: upper bound on the failure probability
        K: maximum number of classical queries before entering the quantum part of the algorithm

    Returns:
        the upper bound on the number of quantum queries
    """
    if T == 0:
        return 9.2 * np.ceil(np.log(1 / eps) / np.log(3)) * np.sqrt(N)  # type: ignore

    F = cade_et_al_F(N, T)
    return (1 - (T / N)) ** K * F * (1 + (1 / (1 - (F / (9.2 * np.sqrt(N))))))  # type: ignore


def cade_et_al_expected_classical_queries(N: int, T: int, K: int) -> float:
    """Upper bound on the number of *classical* queries made by Cade et al's quantum search algorithm.

    Args:
        N: number of elements of search space
        T: number of solutions (marked elements)
        K: maximum number of classical queries before entering the quantum part of the algorithm

    Returns:
        float: the upper bound on the number of classical queries
    """
    if T == 0:
        return K

    return (N / T) * (1 - (1 - (T / N)) ** K)


def cade_et_al_F(N: int, T: int) -> float:
    """
    Return quantity F defined in Eq. (3) of Cade et al.
    """
    F: float = 2.0344
    if 1 <= T < (N / 4):
        term: float = N / (2 * np.sqrt((N - T) * T))
        F = 9 / 2 * term + np.ceil(np.log(term) / np.log(6 / 5)) - 3
    return F<|MERGE_RESOLUTION|>--- conflicted
+++ resolved
@@ -2,13 +2,8 @@
     and calculates the expected quantum query costs to a predicate function
 """
 
-<<<<<<< HEAD
 from abc import ABC, abstractmethod
 from typing import Callable, Iterable, Optional, TypeVar, Generic
-=======
-from typing import Callable, Iterable, Optional, TypeVar
-
->>>>>>> 10f9a0d4
 import numpy as np
 
 from ..benchmark import (
